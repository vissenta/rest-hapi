{
  "name": "rest-hapi",
<<<<<<< HEAD
  "version": "0.30.2",
=======
  "version": "0.31.0",
>>>>>>> 835795c1
  "description": "A RESTful API generator for hapi",
  "main": "rest-hapi.js",
  "bin": {
    "rest-hapi-cli": "./rest-hapi-cli.js"
  },
  "engines": {
    "node": ">=6.0.0",
    "npm": ">=4.0.0"
  },
  "directories": {
    "test": "tests"
  },
  "scripts": {
    "test": "gulp test",
    "patch-release-git": "git add . && git commit -a -m 'patch release' && git push && npm version patch && npm publish",
    "patch-release": "npm version patch && npm publish"
  },
  "repository": {
    "type": "git",
    "url": "git+https://github.com/JKHeadley/rest-hapi.git"
  },
  "keywords": [
    "hapi",
    "API",
    "RESTful",
    "mongoose",
    "generator"
  ],
  "author": {
    "name": "Justin Headley",
    "email": "headley.justin@gmail.com"
  },
  "license": "MIT",
  "bugs": {
    "url": "https://github.com/JKHeadley/rest-hapi/issues/new",
    "email": "headley.justin@gmail.com"
  },
  "homepage": "https://github.com/JKHeadley/rest-hapi#readme",
  "dependencies": {
    "bcryptjs": "latest",
    "boom": "^5.1.0",
    "chalk": "*",
    "extend": "^3.0.0",
    "gulp": "^3.9.1",
    "gulp-exit": "0.0.2",
    "hapi": "^16.4.3",
    "hapi-swagger": "7.8.1",
    "inert": "^4.2.0",
    "joi": "^10.6.0",
    "joi-objectid": "^2.0.0",
    "jwt-simple": "^0.5.1",
    "lodash": "~4.17.4",
    "loggin": "^3.0.1",
    "mkdirp": "0.5.1",
    "mongoose": "^4.6.3",
    "mrhorse": "^2.3.1",
    "q": "^1.4.1",
    "qs": "^6.2.1",
    "require-all": "^2.1.0",
    "require-dir": "~0.3.2",
    "vision": "^4.1.1",
    "tap-colorize": "latest",
    "tape": "latest",
    "gulp-tape": "latest",
    "blue-tape": "^1.0.0"
  },
  "devDependencies": {
    "rewire": "^2.5.2",
    "proxyquire": "^1.7.10",
    "sinon": "^3.3.0",
    "sinon-test": "^2.1.0",
    "decache": "^4.1.0",
    "mockgoose": "^7.3.3",
    "query-string": "^5.0.0",
    "rmdir": "^1.2.0"
  }
}<|MERGE_RESOLUTION|>--- conflicted
+++ resolved
@@ -1,10 +1,6 @@
 {
   "name": "rest-hapi",
-<<<<<<< HEAD
-  "version": "0.30.2",
-=======
   "version": "0.31.0",
->>>>>>> 835795c1
   "description": "A RESTful API generator for hapi",
   "main": "rest-hapi.js",
   "bin": {

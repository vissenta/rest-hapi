'use strict';

var QueryHelper = require('./query-helper');
var Q = require('q');
var errorHelper = require('./error-helper');
var extend = require('util')._extend;
var config = require('../config');
var _ = require('lodash');

//TODO: add a "clean" method that clears out all soft-deleted docs
//TODO: add an optional TTL config setting that determines how long soft-deleted docs remain in the system
//TODO: possibly remove "MANY_ONE" association and make it implied
//TODO: possibly remove "ONE_ONE" association and make it implied

module.exports = {

  /**
   * Finds a list of model documents
   * @param model: A mongoose model.
   * @param query: rest-hapi query parameters to be converted to a mongoose query.
   * @param Log: A logging object.
   * @returns {object} A promise for the resulting model documents.
   */
  list: _list,

  /**
   * Finds a model document
   * @param model: A mongoose model.
   * @param _id: The document id.
   * @param query: rest-hapi query parameters to be converted to a mongoose query.
   * @param Log: A logging object.
   * @returns {object} A promise for the resulting model document.
   */
  find: _find,

  /**
   * Creates a model document
   * @param model: A mongoose model.
   * @param payload: Data used to create the model document.
   * @param Log: A logging object.
   * @returns {object} A promise for the resulting model document.
   */
  create: _create,

  /**
   * Updates a model document
   * @param model: A mongoose model.
   * @param _id: The document id.
   * @param payload: Data used to update the model document.
   * @param Log: A logging object.
   * @returns {object} A promise for the resulting model document.
   */
  update: _update,

  /**
   * Deletes a model document
   * @param model: A mongoose model.
   * @param _id: The document id.
   * @param payload: Data used to determine a soft or hard delete.
   * @param Log: A logging object.
   * @returns {object} A promise returning true if the delete succeeds.
   */
  deleteOne: _deleteOne,

  /**
   * Deletes multiple documents
   * @param model: A mongoose model.
   * @param payload: Either an array of ids or an array of objects containing an id and a "hardDelete" flag.
   * @param Log: A logging object.
   * @returns {object} A promise returning true if the delete succeeds.
   */
  deleteMany: _deleteMany,

  /**
   * Adds an association to a document
   * @param ownerModel: The model that is being added to.
   * @param ownerId: The id of the owner document.
   * @param childModel: The model that is being added.
   * @param childId: The id of the child document.
   * @param associationName: The name of the association from the ownerModel's perspective.
   * @param payload: Either an id or an object containing an id and extra linking-model fields.
   * @param Log: A logging object
   * @returns {object} A promise returning true if the add succeeds.
   */
  addOne: _addOne,

  /**
   * Removes an association to a document
   * @param ownerModel: The model that is being removed from.
   * @param ownerId: The id of the owner document.
   * @param childModel: The model that is being removed.
   * @param childId: The id of the child document.
   * @param associationName: The name of the association from the ownerModel's perspective.
   * @param Log: A logging object
   * @returns {object} A promise returning true if the remove succeeds.
   */
  removeOne: _removeOne,

  /**
   * Adds multiple associations to a document
   * @param ownerModel: The model that is being added to.
   * @param ownerId: The id of the owner document.
   * @param childModel: The model that is being added.
   * @param associationName: The name of the association from the ownerModel's perspective.
   * @param payload: Either a list of ids or a list of id's along with extra linking-model fields.
   * @param Log: A logging object
   * @returns {object} A promise returning true if the add succeeds.
   */
  addMany: _addMany,

  /**
   * Removes multiple associations from a document
   * @param ownerModel: The model that is being removed from.
   * @param ownerId: The id of the owner document.
   * @param childModel: The model that is being removed.
   * @param associationName: The name of the association from the ownerModel's perspective.
   * @param payload: A list of ids
   * @param Log: A logging object
   * @returns {object} A promise returning true if the remove succeeds.
   */
  removeMany: _removeMany,

  /**
   * Get all of the associations for a document
   * @param ownerModel: The model that is being added to.
   * @param ownerId: The id of the owner document.
   * @param childModel: The model that is being added.
   * @param associationName: The name of the association from the ownerModel's perspective.
   * @param query: rest-hapi query parameters to be converted to a mongoose query.
   * @param Log: A logging object
   * @returns {object} A promise returning true if the add succeeds.
   * @private
   */
  getAll: _getAll

};


/**
 * Finds a list of model documents
 * @param model: A mongoose model.
 * @param query: rest-hapi query parameters to be converted to a mongoose query.
 * @param Log: A logging object.
 * @returns {object} A promise for the resulting model documents or the count of the query results.
 * @private
 */
<<<<<<< HEAD
function _list(model, query, request, Log) {
=======
function _list(model, query, Log) {
  let logError = false;
>>>>>>> 4a8e8e68
  try {
    var mongooseQuery = {};
    var originalQuery = extend({}, query);
    var count = "";
    var flatten = false;
    if (query.$flatten) {
      flatten = true;
    }
    delete query.$flatten;
    if (query.$count) {
      mongooseQuery = model.count();
      mongooseQuery = QueryHelper.createMongooseQuery(model, query, mongooseQuery, Log).lean();
      return mongooseQuery.exec()
          .then(function(result) {
            Log.log("Result: %s", JSON.stringify(result));
            return result;
          })
    }

    mongooseQuery = model.find();
    mongooseQuery = QueryHelper.createMongooseQuery(model, query, mongooseQuery, Log).lean();
    return mongooseQuery.count()
        .then(function (result) {
          count = result;
          mongooseQuery = QueryHelper.paginate(query, mongooseQuery, Log);
          return mongooseQuery.exec('find')
        })
        .then(function (result) {

          var promise = {};
          if (model.routeOptions && model.routeOptions.list && model.routeOptions.list.post) {
<<<<<<< HEAD
            promise = model.routeOptions.list.post(query, result, request, Log);
=======
            promise = model.routeOptions.list.post(originalQuery, result, Log);
>>>>>>> 4a8e8e68
          }
          else {
            promise = Q.when(result);
          }

          return promise
              .then(function (result) {
                result = result.map(function (data) {
                  var result = data;
                  if (model.routeOptions) {
                    var associations = model.routeOptions.associations;
                    for (var associationKey in associations) {
                      var association = associations[associationKey];
                      if (association.type === "ONE_MANY" && data[associationKey]) {//EXPL: we have to manually populate the return value for virtual (e.g. ONE_MANY) associations
                        if (data[associationKey].toJSON) {//TODO: look into .toJSON and see why it appears sometimes and not other times
                          result[associationKey] = data[associationKey].toJSON();
                        }
                        else {
                          result[associationKey] = data[associationKey];
                        }
                      }
                      if (association.type === "MANY_MANY" && flatten === true) {//EXPL: remove additional fields and return a flattened array
                        if (result[associationKey]) {
                          result[associationKey] = result[associationKey].map(function(object) {
                            object = object[association.model];
                            return object;
                          })
                        }
                      }
                    }
                  }

                  if (config.enableSoftDelete && config.filterDeletedEmbeds) {//EXPL: remove soft deleted documents from populated properties
                    filterDeletedEmbeds(result, {}, "", 0, Log);
                  }

                  if (result._id) {
                    result._id = result._id.toString();//EXPL: _id must be a string to pass validation
                  }

                  Log.log("Result: %s", JSON.stringify(result));
                  return result
                });

                
                const pages = {
                    current: query.$page || 1,
                    prev: 0,
                    hasPrev: false,
                    next: 0,
                    hasNext: false,
                    total: 0
                };
                const items = {
                    limit: query.$limit,
                    begin: (((query.$page || 1) * query.$limit) - query.$limit) + 1,
                    end: (query.$page || 1) * query.$limit,
                    total: count
                };

                pages.total = Math.ceil(count / query.$limit);
                pages.next = pages.current + 1;
                pages.hasNext = pages.next <= pages.total;
                pages.prev = pages.current - 1;
                pages.hasPrev = pages.prev !== 0;
                if (items.begin > items.total) {
                  items.begin = items.total;
                }
                if (items.end > items.total) {
                  items.end = items.total;
                }

                return { docs: result, pages: pages, items: items };
              })
              .catch(function (error) {
                const message = "There was a postprocessing error.";
                if (!logError) {
                  Log.error(message);
                  logError = true;
                  delete error.type;
                }
                errorHelper.handleError(error, message, errorHelper.types.BAD_REQUEST, Log);
              })
        })
        .catch(function (error) {
          const message = "There was an error accessing the database.";
          if (!logError) {
            Log.error(message);
            logError = true;
            delete error.type;
          }
          errorHelper.handleError(error, message, errorHelper.types.SERVER_TIMEOUT, Log);
        });
  }
  catch(error) {
    const message = "There was an error processing the request.";
    if (!logError) {
      Log.error(message);
      logError = true;
      delete error.type;
    }
    try {
      errorHelper.handleError(error, message, errorHelper.types.BAD_REQUEST, Log)
    }
    catch(error) {
      return Q.reject(error);
    }
  }
}

/**
 * Finds a model document
 * @param model: A mongoose model.
 * @param _id: The document id.
 * @param query: rest-hapi query parameters to be converted to a mongoose query.
 * @param Log: A logging object.
 * @returns {object} A promise for the resulting model document.
 * @private
 */
<<<<<<< HEAD
function _find(model, _id, query, request, Log) {
=======
function _find(model, _id, query, Log) {
  let logError = false;
>>>>>>> 4a8e8e68
  try {
    var flatten = false;
    if (query.$flatten) {
      flatten = true;
    }
    delete query.$flatten;
    var mongooseQuery = model.findOne({ '_id': _id });
    mongooseQuery = QueryHelper.createMongooseQuery(model, query, mongooseQuery, Log).lean();
    return mongooseQuery.exec()
        .then(function (result) {
          if (result) {
            var promise = {};
            if (model.routeOptions && model.routeOptions.find && model.routeOptions.find.post) {
              promise = model.routeOptions.find.post(query, result, request, Log);
            } else {
              promise = Q.when(result);
            }

            return promise
                .then(function(data) {
                  if (model.routeOptions) {
                    var associations = model.routeOptions.associations;
                    for (var associationKey in associations) {
                      var association = associations[associationKey];
                      if (association.type === "ONE_MANY" && data[associationKey]) {//EXPL: we have to manually populate the return value for virtual (e.g. ONE_MANY) associations
                        result[associationKey] = data[associationKey];
                      }
                      if (association.type === "MANY_MANY" && flatten === true) {//EXPL: remove additional fields and return a flattened array
                        if (result[associationKey]) {
                          result[associationKey] = result[associationKey].map(function(object) {
                            object = object[association.model];
                            return object;
                          })
                        }
                      }
                    }
                  }

                  if (config.enableSoftDelete && config.filterDeletedEmbeds) {//EXPL: remove soft deleted documents from populated properties
                    filterDeletedEmbeds(result, {}, "", 0, Log);
                  }

                  if (result._id) {//TODO: handle this with mongoose/global preware
                    result._id = result._id.toString();//EXPL: _id must be a string to pass validation
                  }

                  Log.log("Result: %s", JSON.stringify(result));

                  return result;
                })
                .catch(function (error) {
                  const message = "There was a postprocessing error.";
                  if (!logError) {
                    Log.error(message);
                    logError = true;
                    delete error.type;
                  }
                  errorHelper.handleError(error, message, errorHelper.types.BAD_REQUEST, Log);
                });
          }
          else {
            const message = "No resource was found with that id.";
            if (!logError) {
              Log.error(message);
              logError = true;
            }
            errorHelper.handleError(message, message, errorHelper.types.NOT_FOUND, Log);
          }
        })
        .catch(function (error) {
          const message = "There was an error accessing the database.";
          if (!logError) {
            Log.error(message);
            logError = true;
            delete error.type;
          }
          errorHelper.handleError(error, message, errorHelper.types.SERVER_TIMEOUT, Log);
        });
  }
  catch(error) {
    const message = "There was an error processing the request.";
    if (!logError) {
      Log.error(message);
      logError = true;
      delete error.type;
    }
    try {
      errorHelper.handleError(error, message, errorHelper.types.BAD_REQUEST, Log)
    }
    catch(error) {
      return Q.reject(error);
    }
  }

}

//TODO: make sure errors are catching in correct order
/**
 * Creates a model document
 * @param model: A mongoose model.
 * @param payload: Data used to create the model document.
 * @param Log: A logging object.
 * @returns {object} A promise for the resulting model document.
 * @private
 */
<<<<<<< HEAD
function _create(model, payload, request, Log) {
=======
function _create(model, payload, Log) {
  let logError = false;
>>>>>>> 4a8e8e68
  try {
    var isArray = true;
    if (!_.isArray(payload)) {
      payload = [payload];
      isArray = false;
    }

    var promises =  [];
    if (model.routeOptions && model.routeOptions.create && model.routeOptions.create.pre){
      payload.forEach(function(document) {
        promises.push(model.routeOptions.create.pre(document, request, Log));
      });
    }
    else {
      promises = Q.when(payload);
    }

    return Q.all(promises)
        .then(function (payload) {
          if (config.enableCreatedAt) {
            payload.forEach(function(item) {
              item.createdAt = new Date();
              item.updatedAt = new Date();
            });
          }

          return model.create(payload)
              .then(function (data) {

                //EXPL: rather than returning the raw "create" data, we filter the data through a separate query
                var attributes = QueryHelper.createAttributesFilter({}, model, Log);

                data = data.map(function(item) {
                  return item._id;
                });

                return model.find().where({'_id': { $in: data } }).select(attributes).lean().exec()
                    .then(function(result) {

                      //TODO: include eventLogs

                      var promises = [];
                      if (model.routeOptions && model.routeOptions.create && model.routeOptions.create.post) {
<<<<<<< HEAD
                        payload.forEach(function(document) {
                          promises.push(model.routeOptions.create.post(document, result, request, Log));
=======
                        result.forEach(function(document) {
                          promises.push(model.routeOptions.create.post(document, result, Log));
>>>>>>> 4a8e8e68
                        });
                      }
                      else {
                        promises = Q.when(result);
                      }

                      return Q.all(promises)
                          .then(function (result) {
                            if (isArray) {
                              return result;
                            }
                            else {
                              return result[0];
                            }
                          })
                          .catch(function (error) {
                            const message = "There was a postprocessing error creating the resource.";
                            if (!logError) {
                              Log.error(message);
                              logError = true;
                              delete error.type;
                            }
                            errorHelper.handleError(error, message, errorHelper.types.BAD_REQUEST, Log);
                          });
                    })
              })
              .catch(function (error) {
                const message = "There was an error creating the resource.";
                if (!logError) {
                  Log.error(message);
                  logError = true;
                  delete error.type;
                }
                errorHelper.handleError(error, message, errorHelper.types.SERVER_TIMEOUT, Log);
              });
        })
        .catch(function (error) {
          const message = "There was a preprocessing error creating the resource.";
          if (!logError) {
            Log.error(message);
            logError = true;
            delete error.type;
          }
          errorHelper.handleError(error, message, errorHelper.types.BAD_REQUEST, Log);
        });
  }
  catch(error) {
    const message = "There was an error processing the request.";
    if (!logError) {
      Log.error(message);
      logError = true;
      delete error.type;
    }
    try {
      errorHelper.handleError(error, message, errorHelper.types.BAD_REQUEST, Log)
    }
    catch(error) {
      return Q.reject(error);
    }
  }
}

/**
 * Updates a model document
 * @param model: A mongoose model.
 * @param _id: The document id.
 * @param payload: Data used to update the model document.
 * @param Log: A logging object.
 * @returns {object} A promise for the resulting model document.
 * @private
 */
<<<<<<< HEAD
function _update(model, _id, payload, request, Log) {
=======
function _update(model, _id, payload, Log) {
  let logError = false;
>>>>>>> 4a8e8e68
  try {
    var promise =  {};
    if (model.routeOptions && model.routeOptions.update && model.routeOptions.update.pre){
      promise = model.routeOptions.update.pre(_id, payload, request, Log);
    }
    else {
      promise = Q.when(payload);
    }

    return promise
        .then(function (payload) {

          if (config.enableUpdatedAt) {
            payload.updatedAt = new Date();
          }

          //TODO: support eventLogs and log all property updates in one document rather than one document per property update
          return model.findByIdAndUpdate(_id, payload)
              .then(function (result) {
                if (result) {
                  //TODO: log all updated/added associations
                  var attributes = QueryHelper.createAttributesFilter({}, model, Log);

                  return model.findOne({'_id': result._id}, attributes).lean()
                      .then(function (result) {

                        if (model.routeOptions && model.routeOptions.update && model.routeOptions.update.post) {
                          promise = model.routeOptions.update.post(payload, result, request, Log);
                        }
                        else {
                          promise = Q.when(result);
                        }

                        return promise
                            .then(function (result) {
                              return result;
                            })
                            .catch(function (error) {
                              const message = "There was a postprocessing error updating the resource.";
                              if (!logError) {
                                Log.error(message);
                                logError = true;
                                delete error.type;
                              }
                              errorHelper.handleError(error, message, errorHelper.types.BAD_REQUEST, Log);
                            });
                      })
                }
                else {
                  const message = "No resource was found with that id.";
                  if (!logError) {
                    Log.error(message);
                    logError = true;
                  }
                  errorHelper.handleError(message, message, errorHelper.types.NOT_FOUND, Log);
                }
              })
              .catch(function (error) {
                const message = "There was an error updating the resource.";
                if (!logError) {
                  Log.error(message);
                  logError = true;
                  delete error.type;
                }
                errorHelper.handleError(error, message, errorHelper.types.SERVER_TIMEOUT, Log);
              });
        })
        .catch(function (error) {
          const message = "There was a preprocessing error updating the resource.";
          if (!logError) {
            Log.error(message);
            logError = true;
            delete error.type;
          }
          errorHelper.handleError(error, message, errorHelper.types.BAD_REQUEST, Log);
        });
  }
  catch(error) {
    const message = "There was an error processing the request.";
    if (!logError) {
      Log.error(message);
      logError = true;
      delete error.type;
    }
    try {
      errorHelper.handleError(error, message, errorHelper.types.BAD_REQUEST, Log)
    }
    catch(error) {
      return Q.reject(error);
    }
  }
}

/**
 * Deletes a model document
 * @param model: A mongoose model.
 * @param _id: The document id.
 * @param hardDelete: Flag used to determine a soft or hard delete.
 * @param Log: A logging object.
 * @returns {object} A promise returning true if the delete succeeds.
 * @private
 */
//TODO: only update "deleteAt" the first time a document is deleted
<<<<<<< HEAD
function _deleteOne(model, _id, hardDelete, request, Log) {
=======
function _deleteOne(model, _id, hardDelete, Log) {
  let logError = false;
>>>>>>> 4a8e8e68
  try {
    var promise = {};
    if (model.routeOptions && model.routeOptions.delete && model.routeOptions.delete.pre) {
      promise = model.routeOptions.delete.pre(_id, hardDelete, request, Log);
    }
    else {
      promise = Q.when();
    }

    return promise
        .then(function () {
          if (config.enableSoftDelete && !hardDelete) {
            promise = model.findByIdAndUpdate(_id, { isDeleted: true, deletedAt: new Date() }, {new: true});
          }
          else {
            promise = model.findByIdAndRemove(_id);
          }
          return promise
              .then(function (deleted) {//TODO: clean up associations/set rules for ON DELETE CASCADE/etc.
                if (deleted) {
                  //TODO: add eventLogs

                  var promise = {};
                  if (model.routeOptions && model.routeOptions.delete && model.routeOptions.delete.post) {
                    promise = model.routeOptions.delete.post(hardDelete, deleted, request, Log);
                  }
                  else {
                    promise = Q.when();
                  }

                  return promise
                      .then(function () {
                        return true;
                      })
                      .catch(function (error) {
                        const message = "There was a postprocessing error deleting the resource.";
                        if (!logError) {
                          Log.error(message);
                          logError = true;
                          delete error.type;
                        }
                        errorHelper.handleError(error, message, errorHelper.types.BAD_REQUEST, Log);
                      });
                }
                else {
                  const message = "No resource was found with that id.";
                  if (!logError) {
                    Log.error(message);
                    logError = true;
                  }
                  errorHelper.handleError(message, message, errorHelper.types.NOT_FOUND, Log);
                }
              })
              .catch(function (error) {
                const message = "There was an error deleting the resource.";
                if (!logError) {
                  Log.error(message);
                  logError = true;
                  delete error.type;
                }
                errorHelper.handleError(error, message, errorHelper.types.SERVER_TIMEOUT, Log);
              });
        })
        .catch(function (error) {
          const message = "There was a preprocessing error deleting the resource.";
          if (!logError) {
            Log.error(message);
            logError = true;
            delete error.type;
          }
          errorHelper.handleError(error, message, errorHelper.types.BAD_REQUEST, Log);
        });
  }
  catch(error) {
    const message = "There was an error processing the request.";
    if (!logError) {
      Log.error(message);
      logError = true;
      delete error.type;
    }
    try {
      errorHelper.handleError(error, message, errorHelper.types.BAD_REQUEST, Log)
    }
    catch(error) {
      return Q.reject(error);
    }
  }
}

/**
 * Deletes multiple documents
 * @param model: A mongoose model.
 * @param payload: Either an array of ids or an array of objects containing an id and a "hardDelete" flag.
 * @param Log: A logging object.
 * @returns {object} A promise returning true if the delete succeeds.
 * @private
 */
//TODO: prevent Q.all from catching first error and returning early. Catch individual errors and return a list
//TODO(cont) of ids that failed
function _deleteMany(model, payload, request, Log) {
  try {
    let promises = [];
    payload.forEach(function(arg) {
      if (_.isString(arg)) {
        promises.push(_deleteOne(model, arg, false, request, Log));
      }
      else {
        promises.push(_deleteOne(model, arg._id, arg.hardDelete, request, Log));
      }
    });

    return Q.all(promises)
        .then(function(result) {
          return true;
        })
        .catch(function(error) {
          throw error;
        })
  }

  catch(error) {
    const message = "There was an error processing the request.";
    Log.error(message);
    try {
      errorHelper.handleError(error, message, errorHelper.types.BAD_REQUEST, Log)
    }
    catch(error) {
      return Q.reject(error);
    }
  }
}

/**
 * Adds an association to a document
 * @param ownerModel: The model that is being added to.
 * @param ownerId: The id of the owner document.
 * @param childModel: The model that is being added.
 * @param childId: The id of the child document.
 * @param associationName: The name of the association from the ownerModel's perspective.
 * @param payload: An object containing an extra linking-model fields.
 * @param Log: A logging object
 * @returns {object} A promise returning true if the add succeeds.
 * @private
 */
function _addOne(ownerModel, ownerId, childModel, childId, associationName, payload, Log) {
  let logError = false;
  try {
    return ownerModel.findOne({ '_id': ownerId })
        .then(function (ownerObject) {
          if (ownerObject) {
            if (!payload) {
              payload = {};
            }
            payload.childId = childId;
            payload = [payload];
            return _setAssociation(ownerModel, ownerObject, childModel, childId, associationName, payload, Log)
                .then(function() {
                  return true;
                })
                .catch(function (error) {
                  const message = "There was a database error while setting the association.";
                  if (!logError) {
                    Log.error(message);
                    logError = true;
                    delete error.type;
                  }
                  errorHelper.handleError(error, message, errorHelper.types.GATEWAY_TIMEOUT, Log);
                });
          }
          else {
            const message = "No owner resource was found with that id.";
            if (!logError) {
              Log.error(message);
              logError = true;
            }
            errorHelper.handleError(message, message, errorHelper.types.NOT_FOUND, Log);
          }
        })
  }
  catch(error) {
    const message = "There was an error processing the request.";
    if (!logError) {
      Log.error(message);
      logError = true;
      delete error.type;
    }
    try {
      errorHelper.handleError(error, message, errorHelper.types.BAD_REQUEST, Log)
    }
    catch(error) {
      return Q.reject(error);
    }
  }
}

/**
 * Removes an association to a document
 * @param ownerModel: The model that is being removed from.
 * @param ownerId: The id of the owner document.
 * @param childModel: The model that is being removed.
 * @param childId: The id of the child document.
 * @param associationName: The name of the association from the ownerModel's perspective.
 * @param Log: A logging object
 * @returns {object} A promise returning true if the remove succeeds.
 * @private
 */
function _removeOne(ownerModel, ownerId, childModel, childId, associationName, Log) {
  let logError = false;
  try {
    return ownerModel.findOne({ '_id': ownerId })
        .then(function (ownerObject) {
          if (ownerObject) {
            _removeAssociation(ownerModel, ownerObject, childModel, childId, associationName, Log)
                .then(function() {
                  return true;
                })
                .catch(function (error) {
                  const message = "There was a database error while removing the association.";
                  if (!logError) {
                    Log.error(message);
                    logError = true;
                    delete error.type;
                  }
                  errorHelper.handleError(error, message, errorHelper.types.GATEWAY_TIMEOUT, Log);
                });
          }
          else {
            const message = "No owner resource was found with that id.";
            if (!logError) {
              Log.error(message);
              logError = true;
            }
            errorHelper.handleError(message, message, errorHelper.types.NOT_FOUND, Log);
          }
        })
  }
  catch(error) {
    const message = "There was an error processing the request.";
    if (!logError) {
      Log.error(message);
      logError = true;
      delete error.type;
    }
    try {
      errorHelper.handleError(error, message, errorHelper.types.BAD_REQUEST, Log)
    }
    catch(error) {
      return Q.reject(error);
    }
  }
}

/**
 * Adds multiple associations to a document
 * @param ownerModel: The model that is being added to.
 * @param ownerId: The id of the owner document.
 * @param childModel: The model that is being added.
 * @param associationName: The name of the association from the ownerModel's perspective.
 * @param payload: Either a list of id's or a list of id's along with extra linking-model fields.
 * @param Log: A logging object
 * @returns {object} A promise returning true if the add succeeds.
 * @private
 */
function _addMany(ownerModel, ownerId, childModel, associationName, payload, Log) {
  let logError = false;
  try {
    return ownerModel.findOne({ '_id': ownerId })
        .then(function (ownerObject) {
          if (ownerObject) {
            var childIds = [];
            if (typeof payload[0] === 'string' || payload[0] instanceof String) {//EXPL: the payload is an array of Ids
              childIds = payload;
            }
            else {//EXPL: the payload contains extra fields
              childIds = payload.map(function(object) {
                return object.childId;
              });
            }

            var promise_chain = Q.when();

            childIds.forEach(function(childId) {
              var promise_link = function() {
                var deferred = Q.defer();
                _setAssociation(ownerModel, ownerObject, childModel, childId, associationName, payload, Log)
                    .then(function(result) {
                      deferred.resolve(result);
                    })
                    .catch(function (error) {
                      deferred.reject(error);
                    });
                return deferred.promise;
              };

              promise_chain = promise_chain
                  .then(promise_link)
                  .catch(function(error) {
                    throw error;
                  });
            });

            return promise_chain
                .then(function() {
                  return true;
                })
                .catch(function (error) {
                  const message = "There was an internal error while setting the associations.";
                  if (!logError) {
                    Log.error(message);
                    logError = true;
                    delete error.type;
                  }
                  errorHelper.handleError(error, message, errorHelper.types.GATEWAY_TIMEOUT, Log);
                });
          }
          else {
            const message = "No owner resource was found with that id.";
            if (!logError) {
              Log.error(message);
              logError = true;
            }
            errorHelper.handleError(message, message, errorHelper.types.NOT_FOUND, Log);
          }
        })
  }
  catch(error) {
    const message = "There was an error processing the request.";
    if (!logError) {
      Log.error(message);
      logError = true;
      delete error.type;
    }
    try {
      errorHelper.handleError(error, message, errorHelper.types.BAD_REQUEST, Log)
    }
    catch(error) {
      return Q.reject(error);
    }
  }
}

/**
 * Removes multiple associations from a document
 * @param ownerModel: The model that is being removed from.
 * @param ownerId: The id of the owner document.
 * @param childModel: The model that is being removed.
 * @param associationName: The name of the association from the ownerModel's perspective.
 * @param payload: A list of ids
 * @param Log: A logging object
 * @returns {object} A promise returning true if the remove succeeds.
 * @private
 */
function _removeMany(ownerModel, ownerId, childModel, associationName, payload, Log) {
  let logError = false;
  try {
    return ownerModel.findOne({ '_id': ownerId })
        .then(function (ownerObject) {
          if (ownerObject) {
            var childIds = payload;

            var promise_chain = Q.when();

            childIds.forEach(function(childId) {
              var promise_link = function() {
                var deferred = Q.defer();
                _removeAssociation(ownerModel, ownerObject, childModel, childId, associationName, Log)
                    .then(function(result) {
                      deferred.resolve(result);
                    })
                    .catch(function (error) {
                      deferred.reject(error);
                    });
                return deferred.promise;
              };

              promise_chain = promise_chain
                  .then(promise_link)
                  .catch(function(error) {
                    throw error;
                  });
            });

            return promise_chain
                .then(function() {
                  return true;
                })
                .catch(function (error) {
                  const message = "There was an internal error while removing the associations.";
                  if (!logError) {
                    Log.error(message);
                    logError = true;
                    delete error.type;
                  }
                  errorHelper.handleError(error, message, errorHelper.types.GATEWAY_TIMEOUT, Log);
                });
          }
          else {
            const message = "No owner resource was found with that id.";
            if (!logError) {
              Log.error(message);
              logError = true;
            }
            errorHelper.handleError(message, message, errorHelper.types.NOT_FOUND, Log);
          }
        })
  }
  catch(error) {
    const message = "There was an error processing the request.";
    if (!logError) {
      Log.error(message);
      logError = true;
      delete error.type;
    }
    try {
      errorHelper.handleError(error, message, errorHelper.types.BAD_REQUEST, Log)
    }
    catch(error) {
      return Q.reject(error);
    }
  }
}

/**
 * Get all of the associations for a document
 * @param ownerModel: The model that is being added to.
 * @param ownerId: The id of the owner document.
 * @param childModel: The model that is being added.
 * @param associationName: The name of the association from the ownerModel's perspective.
 * @param query: rest-hapi query parameters to be converted to a mongoose query.
 * @param Log: A logging object
 * @returns {object} A promise for the resulting model documents or the count of the query results.
 * @private
 */
function _getAll(ownerModel, ownerId, childModel, associationName, query, request, Log) {
  try {

    var association = ownerModel.routeOptions.associations[associationName];
    var foreignField = association.foreignField;

    var ownerRequest = { query: {} };
    ownerRequest.query.$embed = associationName;
    ownerRequest.query.populateSelect = "_id";
    if (foreignField) {
      ownerRequest.query.populateSelect = ownerRequest.query.populateSelect + "," + foreignField;
    }

    //EXPL: In order to allow for fully querying against the association data, we first embed the
    //associations to get a list of _ids and extra fields. We then leverage _list
    //to perform the full query.  Finally the extra fields (if they exist) are added to the final result
    var mongooseQuery = ownerModel.findOne({ '_id': ownerId });
    mongooseQuery = QueryHelper.createMongooseQuery(ownerModel, ownerRequest.query, mongooseQuery, Log);
    return mongooseQuery.exec()
        .then(function (result) {
          if (!result) {
            throw new Error("owner object not found")
          }
          result = result[associationName];
          var childIds = [];
          var many_many = false;
          if (association.type === "MANY_MANY") {
            childIds = result.map(function(object) {
              return object[association.model]._id;
            });
            many_many = true;
          }
          else {
            childIds = result.map(function(object) {
              return object._id;
            });
          }

          if (query._id) {
            if (!_.isArray(query._id)) {
              query._id = [query._id];
            }
            childIds = childIds.filter(function(id) {
              return query._id.indexOf(id.toString()) > -1
            })
            delete query._id
          }
          query.$where = extend({'_id': { $in: childIds }}, query.$where);

          var promise = _list(childModel, query, request, Log);

          if (many_many && association.linkingModel) {//EXPL: we have to manually insert the extra fields into the result
            var extraFieldData = result;
            return promise
                .then(function(result) {
                  if (_.isArray(result.docs)) {
                    result.docs.forEach(function(object) {
                      var data = extraFieldData.find(function(data) {
                        return data[association.model]._id.toString() === object._id
                      });
                      if (!data) {
                        throw new Error("child object not found")
                      }
                      var fields = data.toJSON();
                      delete fields._id;
                      delete fields[association.model];
                      object[association.linkingModel] = fields;
                    });
                  }

                  return result;
                })
          }
          else {
            return promise
                .then(function(result) {
                  return result;
                })
          }
        })
        .catch(function (error) {
          const message = "There was an error processing the request.";
          if (!error.type) {
            Log.error(message);
          }
          errorHelper.handleError(error, message, errorHelper.types.BAD_REQUEST, Log);
        });
  }
  catch(error) {
    const message = "There was an error processing the request.";
    if (!error.type) {
      Log.error(message);
    }
    try {
      errorHelper.handleError(error, message, errorHelper.types.BAD_REQUEST, Log)
    }
    catch(error) {
      return Q.reject(error);
    }
  }
}

/**
 * Create an association instance between two resources
 * @param ownerModel
 * @param ownerObject
 * @param childModel
 * @param childId
 * @param associationName
 * @param payload
 * @param Log
 * @returns {*|promise}
 * @private
 */
function _setAssociation(ownerModel, ownerObject, childModel, childId, associationName, payload, Log) {
  var deferred = Q.defer();

  childModel.findOne({ '_id': childId })
      .then(function (childObject) {
        if (childObject) {
          var promise = {};
          var association = ownerModel.routeOptions.associations[associationName];
          var extraFields = false;
          if (association.type === "ONE_MANY") {//EXPL: one-many associations are virtual, so only update the child reference
            childObject[association.foreignField] = ownerObject._id;
            promise = childObject.save();
          }
          else if (association.type === "MANY_MANY") {
            if (typeof payload[0] === 'string' || payload[0] instanceof String) {//EXPL: the payload is an array of Ids. No extra fields
              payload = {};

              extraFields = false;
            }
            else {
              payload = payload.filter(function(object) {//EXPL: the payload contains extra fields
                return object.childId === childObject._id.toString();
              });

              payload = payload[0];

              payload = extend({}, payload);//EXPL: break the reference to the original payload

              delete payload.childId;

              extraFields = true;
            }
            payload[childModel.modelName] = childObject._id;

            var duplicate = ownerObject[associationName].filter(function (associationObject) {
              return associationObject[childModel.modelName].toString() === childId;
            });
            duplicate = duplicate[0];

            var duplicateIndex = ownerObject[associationName].indexOf(duplicate);

            if (duplicateIndex < 0) {//EXPL: if the association doesn't already exist, create it, otherwise update the extra fields
              ownerObject[associationName].push(payload);
            }
            else if (extraFields) {//EXPL: only update if there are extra fields TODO: reference MANY_MANY bug where updating association that's just an id (i.e. no extra fields) causes an error and reference this as the fix
              payload._id = ownerObject[associationName][duplicateIndex]._id;//EXPL: retain the association instance id for consistency
              ownerObject[associationName][duplicateIndex] = payload;
            }

            payload = extend({}, payload);//EXPL: break the reference to the original payload
            delete payload._id;

            delete payload[childModel.modelName];
            payload[ownerModel.modelName] = ownerObject._id;
            var childAssociation = {};
            var childAssociations = childModel.routeOptions.associations;
            for (var childAssociationKey in childAssociations) {
              var association = childAssociations[childAssociationKey];
              if (association.model === ownerModel.modelName && association.type === "MANY_MANY") {//TODO: Add issue referencing a conflict when a model has two associations of the same model and one is a MANY_MANY, and reference this change as the fix
                childAssociation = association;
              }
            }

            if (!childAssociation.include) {
              throw new Error("Missing association between " + ownerModel.modelName + " and " + childModel.modelName + ".");
            }

            var childAssociationName = childAssociation.include.as;

            if (!childObject[childAssociationName]) {
              throw new Error(childAssociationName + " association does not exist.");
            }

            duplicate = childObject[childAssociationName].filter(function (associationObject) {
              return associationObject[ownerModel.modelName].toString() === ownerObject._id.toString();
            });
            duplicate = duplicate[0];

            duplicateIndex = childObject[childAssociationName].indexOf(duplicate);

            if (duplicateIndex < 0) {//EXPL: if the association doesn't already exist, create it, otherwise update the extra fields
              childObject[childAssociationName].push(payload);
            }
            else {
              payload._id = childObject[childAssociationName][duplicateIndex]._id;//EXPL: retain the association instance id for consistency
              childObject[childAssociationName][duplicateIndex] = payload;
            }

            promise = Q.all([ownerModel.findByIdAndUpdate(ownerObject._id, ownerObject), childModel.findByIdAndUpdate(childObject._id, childObject)]);
          }
          else if (association.type === "_MANY") {

            var duplicate = ownerObject[associationName].filter(function (_childId) {
              return _childId.toString() === childId;
            });
            duplicate = duplicate[0];

            var duplicateIndex = ownerObject[associationName].indexOf(duplicate);

            if (duplicateIndex < 0) {//EXPL: if the association doesn't already exist, create it
              ownerObject[associationName].push(childId);
            }

            promise = Q.all([ownerModel.findByIdAndUpdate(ownerObject._id, ownerObject)]);
          }
          else {
            deferred.reject(new Error("Association type incorrectly defined."));
            return deferred.promise;
          }

          promise
              .then(function() {
                //TODO: add eventLogs
                //TODO: allow eventLogs to log/support association extra fields
                deferred.resolve();
              })
              .catch(function (error) {
                Log.error(error);
                deferred.reject(error);
              });
        }
        else {
          deferred.reject(new Error("Child object not found."));
        }
      })
      .catch(function (error) {
        Log.error(error);
        deferred.reject(error);
      });

  return deferred.promise;
}

/**
 * Remove an association instance between two resources
 * @param request
 * @param server
 * @param ownerModel
 * @param ownerObject
 * @param childModel
 * @param childId
 * @param associationName
 * @param options
 * @param Log
 * @returns {*|promise}
 * @private
 */
function _removeAssociation(ownerModel, ownerObject, childModel, childId, associationName, Log) {
  var deferred = Q.defer();

  childModel.findOne({ '_id': childId })
      .then(function (childObject) {
        if (childObject) {
          var promise = {};
          var association = ownerModel.routeOptions.associations[associationName];
          var associationType = association.type;
          if (associationType === "ONE_MANY") {//EXPL: one-many associations are virtual, so only update the child reference
            // childObject[association.foreignField] = null; //TODO: set reference to null instead of deleting it?
            childObject[association.foreignField] = undefined;
            promise = childObject.save()
          }
          else if (associationType === "MANY_MANY") {//EXPL: remove references from both models

            //EXPL: remove the associated child from the owner
            var deleteChild = ownerObject[associationName].filter(function(child) {
              return child[childModel.modelName].toString() === childObject._id.toString();
            });
            deleteChild = deleteChild[0];

            var index = ownerObject[associationName].indexOf(deleteChild);
            if (index > -1) {
              ownerObject[associationName].splice(index, 1);
            }

            //EXPL: get the child association name
            var childAssociation = {};
            var childAssociations = childModel.routeOptions.associations;
            for (var childAssociationKey in childAssociations) {
              var association = childAssociations[childAssociationKey];
              if (association.model === ownerModel.modelName) {
                childAssociation = association;
              }
            }
            var childAssociationName = childAssociation.include.as;

            //EXPL: remove the associated owner from the child
            var deleteOwner = childObject[childAssociationName].filter(function(owner) {
              return owner[ownerModel.modelName].toString() === ownerObject._id.toString();
            });
            deleteOwner = deleteOwner[0];

            index = childObject[childAssociationName].indexOf(deleteOwner);
            if (index > -1) {
              childObject[childAssociationName].splice(index, 1);
            }

            promise = Q.all([ownerModel.findByIdAndUpdate(ownerObject._id, ownerObject), childModel.findByIdAndUpdate(childObject._id, childObject)]);
          }
          else if (associationType === "_MANY") {//EXPL: remove reference from owner model

            //EXPL: remove the associated child from the owner
            var deleteChild = ownerObject[associationName].filter(function(childId) {
              return childId.toString() === childObject._id.toString();
            });
            deleteChild = deleteChild[0];

            var index = ownerObject[associationName].indexOf(deleteChild);
            if (index > -1) {
              ownerObject[associationName].splice(index, 1);
            }

            promise = Q.all([ownerModel.findByIdAndUpdate(ownerObject._id, ownerObject)]);
          }
          else {
            deferred.reject(new Error("Association type incorrectly defined."));
            return deferred.promise;
          }

          promise
              .then(function() {
                //TODO: add eventLogs
                deferred.resolve();
              })
              .catch(function (error) {
                Log.error(error);
                deferred.reject(error);
              });
        }
        else {
          deferred.reject(new Error("Child object not found."));
        }
      })
      .catch(function (error) {
        Log.error(error);
        deferred.reject(error);
      });

  return deferred.promise;
}

/**
 * This function is called after embedded associations have been populated so that any associations
 * that have been soft deleted are removed.
 * @param result: the object that is being inspected
 * @param parent: the parent of the result object
 * @param parentkey: the parents key for the result object
 * @param depth: the current recursion depth
 * @param Log: a logging object
 * @returns {boolean}: returns false if the result object should be removed from the parent
 * @private
 */
function filterDeletedEmbeds(result, parent, parentkey, depth, Log) {
  if (_.isArray(result)) {
    result = result.filter(function(obj) {
      var keep = filterDeletedEmbeds(obj, result, parentkey, depth + 1, Log);
      // Log.log("KEEP:", keep);
      return keep;
    });
    // Log.log("UPDATED:", parentkey);
    // Log.note("AFTER:", result);
    parent[parentkey] = result;
  }
  else {
    for (var key in result) {
      // Log.debug("KEY:", key);
      // Log.debug("VALUE:", result[key]);
      if (_.isArray(result[key])) {
        // Log.log("JUMPING IN ARRAY");
        filterDeletedEmbeds(result[key], result, key, depth + 1, Log);
      }
      else if (_.isObject(result[key]) && result[key]._id) {
        // Log.log("JUMPING IN OBJECT");
        var keep = filterDeletedEmbeds(result[key], result, key, depth + 1, Log);
        if (!keep) {
          return false;
        }
      }
      else if (key === 'isDeleted' && result[key] === true && depth > 0) {
        // Log.log("DELETED", depth);
        return false;
      }
    }
    // Log.log("JUMPING OUT");
    return true;
  }
}<|MERGE_RESOLUTION|>--- conflicted
+++ resolved
@@ -144,12 +144,8 @@
  * @returns {object} A promise for the resulting model documents or the count of the query results.
  * @private
  */
-<<<<<<< HEAD
 function _list(model, query, request, Log) {
-=======
-function _list(model, query, Log) {
   let logError = false;
->>>>>>> 4a8e8e68
   try {
     var mongooseQuery = {};
     var originalQuery = extend({}, query);
@@ -181,11 +177,7 @@
 
           var promise = {};
           if (model.routeOptions && model.routeOptions.list && model.routeOptions.list.post) {
-<<<<<<< HEAD
-            promise = model.routeOptions.list.post(query, result, request, Log);
-=======
-            promise = model.routeOptions.list.post(originalQuery, result, Log);
->>>>>>> 4a8e8e68
+            promise = model.routeOptions.list.post(originalQuery, result, request, Log);
           }
           else {
             promise = Q.when(result);
@@ -305,12 +297,8 @@
  * @returns {object} A promise for the resulting model document.
  * @private
  */
-<<<<<<< HEAD
 function _find(model, _id, query, request, Log) {
-=======
-function _find(model, _id, query, Log) {
   let logError = false;
->>>>>>> 4a8e8e68
   try {
     var flatten = false;
     if (query.$flatten) {
@@ -416,12 +404,8 @@
  * @returns {object} A promise for the resulting model document.
  * @private
  */
-<<<<<<< HEAD
 function _create(model, payload, request, Log) {
-=======
-function _create(model, payload, Log) {
   let logError = false;
->>>>>>> 4a8e8e68
   try {
     var isArray = true;
     if (!_.isArray(payload)) {
@@ -465,13 +449,8 @@
 
                       var promises = [];
                       if (model.routeOptions && model.routeOptions.create && model.routeOptions.create.post) {
-<<<<<<< HEAD
-                        payload.forEach(function(document) {
+                        result.forEach(function(document) {
                           promises.push(model.routeOptions.create.post(document, result, request, Log));
-=======
-                        result.forEach(function(document) {
-                          promises.push(model.routeOptions.create.post(document, result, Log));
->>>>>>> 4a8e8e68
                         });
                       }
                       else {
@@ -543,12 +522,8 @@
  * @returns {object} A promise for the resulting model document.
  * @private
  */
-<<<<<<< HEAD
 function _update(model, _id, payload, request, Log) {
-=======
-function _update(model, _id, payload, Log) {
   let logError = false;
->>>>>>> 4a8e8e68
   try {
     var promise =  {};
     if (model.routeOptions && model.routeOptions.update && model.routeOptions.update.pre){
@@ -652,12 +627,8 @@
  * @private
  */
 //TODO: only update "deleteAt" the first time a document is deleted
-<<<<<<< HEAD
 function _deleteOne(model, _id, hardDelete, request, Log) {
-=======
-function _deleteOne(model, _id, hardDelete, Log) {
   let logError = false;
->>>>>>> 4a8e8e68
   try {
     var promise = {};
     if (model.routeOptions && model.routeOptions.delete && model.routeOptions.delete.pre) {

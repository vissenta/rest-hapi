'use strict';

var Joi = require('joi');
Joi.objectId = require('joi-objectid')(Joi);
var _ = require('lodash');
var assert = require('assert');
var joiMongooseHelper = require('./joi-mongoose-helper');
var queryHelper = require('./query-helper');
var validationHelper = require("./validation-helper");
var authHelper = require('./auth-helper');
var chalk = require('chalk');
var config = require("../config");

//TODO: remove "options"?
//TODO: change model "alias" to "routeAlias" (or remove the option)

module.exports = function (logger, mongoose, server) {
  var HandlerHelper = require('./handler-helper-factory')(mongoose, server);

  var headersValidation;

  if (config.authStrategy) {
    headersValidation = Joi.object({
      'authorization': Joi.string().required()
    }).options({allowUnknown: true});
  }
  else {
    headersValidation = Joi.object().options({allowUnknown: true});
  }

  return {
    defaultHeadersValidation: headersValidation,

    /**
     * Generates the restful API endpoints for a single model.
     * @param server: A Hapi server.
     * @param model: A mongoose model.
     * @param options: options object.
     */
    generateRoutes: function (server, model, options) { //TODO: generate multiple DELETE routes at /RESOURCE and at
                                                        //TODO: /RESOURCE/{ownerId}/ASSOCIATION that take a list of Id's as a payload
      try {
        validationHelper.validateModel(model, logger);

        var collectionName = model.collectionDisplayName || model.modelName;
        var Log = logger.bind(chalk.blue(collectionName));

        options = options || {};

        if (model.routeOptions.allowRead !== false) {
          this.generateListEndpoint(server, model, options, Log);
          this.generateFindEndpoint(server, model, options, Log);
        }

        if (model.routeOptions.allowCreate !== false) {
          this.generateCreateEndpoint(server, model, options, Log);
        }

        if (model.routeOptions.allowUpdate !== false) {
          this.generateUpdateEndpoint(server, model, options, Log);
        }

        if (model.routeOptions.allowDelete !== false) {
          this.generateDeleteOneEndpoint(server, model, options, Log);
          this.generateDeleteManyEndpoint(server, model, options, Log);
        }

        if (model.routeOptions.associations) {
          for (var associationName in model.routeOptions.associations) {
            var association = model.routeOptions.associations[associationName];

            if (association.type == "MANY_MANY" || association.type == "ONE_MANY" || association.type == "_MANY") {
              if (association.allowAdd !== false) {
                this.generateAssociationAddOneEndpoint(server, model, association, options, Log);
                this.generateAssociationAddManyEndpoint(server, model, association, options, Log);
              }
              if (association.allowRemove !== false) {
                this.generateAssociationRemoveOneEndpoint(server, model, association, options, Log);
                this.generateAssociationRemoveManyEndpoint(server, model, association, options, Log);
              }

              if (association.allowRead !== false) {
                this.generateAssociationGetAllEndpoint(server, model, association, options, Log);
              }
            }
          }
        }

        if(model.routeOptions && model.routeOptions.extraEndpoints){
          for(var extraEndpointIndex in model.routeOptions.extraEndpoints){
            var extraEndpointFunction = model.routeOptions.extraEndpoints[extraEndpointIndex];

            extraEndpointFunction(server, model, options, Log);
          }
        }
      }
      catch(error) {
        logger.error("Error:", error);
        throw(error);
      }
    },

    /**
     * Creates an endpoint for GET /RESOURCE.
     * @param server: A Hapi server.
     * @param model: A mongoose model.
     * @param options: Options object.
     * @param Log: A logging object.
     */
    generateListEndpoint: function (server, model, options, Log) {
      validationHelper.validateModel(model, Log);

      var collectionName = model.collectionDisplayName || model.modelName;
      Log = Log.bind(chalk.yellow("List"));
      options = options || {};

      if (config.logRoutes) {
        Log.note("Generating List endpoint for " + collectionName);
      }

      var resourceAliasForRoute;

      if (model.routeOptions) {
        resourceAliasForRoute = model.routeOptions.alias || model.modelName;
      }
      else {
        resourceAliasForRoute = model.modelName;
      }

      var handler = HandlerHelper.generateListHandler(model, options, Log);

      var queryModel = joiMongooseHelper.generateJoiListQueryModel(model, Log);

      var readModel = joiMongooseHelper.generateJoiReadModel(model, Log);

      if (!config.enableResponseValidation) {
        var label =  readModel._flags.label;
        readModel = Joi.alternatives().try(readModel, Joi.any()).label(label);
      }

      var auth = false;

      if (config.authStrategy && model.routeOptions.readAuth !== false) {
        auth = {
          strategy: config.authStrategy
        };

        var scope = authHelper.generateScopeForEndpoint(model, 'read', Log);

        if (!_.isEmpty(scope)) {
          auth.scope = scope;
          if (config.logScopes) {
            Log.debug("Scope for GET/" + resourceAliasForRoute + ":", scope);
          }
        }
      }
      else {
        headersValidation = null;
      }

      var policies = [];

      if (model.routeOptions.policies) {
        policies = model.routeOptions.policies;
        policies = (policies.policies || []).concat(policies.readPolicies || []);
      }


      server.route({
        method: 'GET',
        path: '/' + resourceAliasForRoute,
        config: {
          handler: handler,
          auth: auth,
          description: 'Get a list of ' + collectionName + 's',
          tags: ['api', collectionName],
          cors: config.cors,
          validate: {
            query: queryModel,
            headers: headersValidation
          },
          plugins: {
            'hapi-swagger': {
              responseMessages: [
                {code: 200, message: 'The resource(s) was/were found successfully.'},
                {code: 400, message: 'The request was malformed.'},
                {
                  code: 401,
                  message: 'The authentication header was missing/malformed, or the token has expired.'
                },
                {code: 500, message: 'There was an unknown error.'},
                {code: 503, message: 'There was a problem with the database.'}
              ]
            },
            'policies': policies
          },
          response: {
<<<<<<< HEAD
            schema: config.enableResponseValidation ? Joi.alternatives().try(Joi.object({ docs: Joi.array().items(readModel), pages: Joi.any(), items: Joi.any() }), Joi.number()) :
                Joi.alternatives().try(Joi.object({ docs: Joi.array().items(Joi.any()), pages: Joi.any(), items: Joi.any() }), Joi.number() )
=======
            failAction: config.enableResponseFail ? 'error' : 'log',
            schema: Joi.alternatives().try(
                Joi.object({ docs: Joi.array().items(readModel).label(collectionName + "ArrayModel"), pages: Joi.any(),
                  items: Joi.any() }), Joi.number()).label(collectionName + "ListModel")
>>>>>>> 01e268ac
          }
        }
      });
    },

    /**
     * Creates an endpoint for GET /RESOURCE/{_id}
     * @param server: A Hapi server.
     * @param model: A mongoose model.
     * @param options: Options object.
     * @param Log: A logging object.
     */
    generateFindEndpoint: function (server, model, options, Log) {
      validationHelper.validateModel(model, Log);

      var collectionName = model.collectionDisplayName || model.modelName;
      Log = Log.bind(chalk.yellow("Find"));
      if (config.logRoutes) {
        Log.note("Generating Find endpoint for " + collectionName);
      }

      var resourceAliasForRoute;

      if (model.routeOptions) {
        resourceAliasForRoute = model.routeOptions.alias || model.modelName;
      }
      else {
        resourceAliasForRoute = model.modelName;
      }

      var handler = HandlerHelper.generateFindHandler(model, options, Log);

      var queryModel = joiMongooseHelper.generateJoiFindQueryModel(model, Log);

      var readModel = model.readModel || joiMongooseHelper.generateJoiReadModel(model, Log);

      if (!config.enableResponseValidation) {
        var label =  readModel._flags.label;
        readModel = Joi.alternatives().try(readModel, Joi.any()).label(label);
      }

      var auth = false;

      if (config.authStrategy && model.routeOptions.readAuth !== false) {
        auth = {
          strategy: config.authStrategy
        };

        var scope = authHelper.generateScopeForEndpoint(model, 'read', Log);

        if (!_.isEmpty(scope)) {
          auth.scope = scope;
          if (config.logScopes) {
            Log.debug("Scope for GET/" + resourceAliasForRoute + '/{_id}' + ":", scope);
          }
        }

      }
      else {
        headersValidation = null;
      }

      var policies = [];

      if (model.routeOptions.policies) {
        policies = model.routeOptions.policies;
        policies = (policies.policies || []).concat(policies.readPolicies || []);
      }

      server.route({
        method: 'GET',
        path: '/' + resourceAliasForRoute + '/{_id}',
        config: {
          handler: handler,
          auth: auth,
          description: 'Get a specific ' + collectionName,
          tags: ['api', collectionName],
          cors: config.cors,
          validate: {
            query: queryModel,
            params: {
              _id: Joi.objectId().required()
            },
            headers: headersValidation
          },
          plugins: {
            'hapi-swagger': {
              responseMessages: [
                {code: 200, message: 'The resource(s) was/were found successfully.'},
                {code: 400, message: 'The request was malformed.'},
                {
                  code: 401,
                  message: 'The authentication header was missing/malformed, or the token has expired.'
                },
                {code: 404, message: 'There was no resource found with that ID.'},
                {code: 500, message: 'There was an unknown error.'},
                {code: 503, message: 'There was a problem with the database.'}
              ]
            },
            'policies': policies
          },
          response: {
            failAction: config.enableResponseFail ? 'error' : 'log',
            schema: readModel
          }
        }
      });
    },

    /**
     * Creates an endpoint for POST /RESOURCE
     * @param server: A Hapi server.
     * @param model: A mongoose model.
     * @param options: Options object.
     * @param Log: A logging object.
     */
    generateCreateEndpoint: function (server, model, options, Log) {
      validationHelper.validateModel(model, Log);

      var collectionName = model.collectionDisplayName || model.modelName;
      Log = Log.bind(chalk.yellow("Create"));
      if (config.logRoutes) {
        Log.note("Generating Create endpoint for " + collectionName);
      }

      options = options || {};

      var resourceAliasForRoute;

      if (model.routeOptions) {
        resourceAliasForRoute = model.routeOptions.alias || model.modelName;
      }
      else {
        resourceAliasForRoute = model.modelName;
      }

      var handler = HandlerHelper.generateCreateHandler(model, options, Log);

      var createModel = joiMongooseHelper.generateJoiCreateModel(model, Log);

      if (!config.enablePayloadValidation) {
        var label =  createModel._flags.label;
        createModel = Joi.alternatives().try(createModel, Joi.any()).label(label);
      }

      //EXPL: support bulk creates
      createModel = Joi.alternatives().try(Joi.array().items(createModel), createModel);

      var readModel = joiMongooseHelper.generateJoiReadModel(model, Log);
      var label =  readModel._flags.label;

      readModel = Joi.alternatives().try(Joi.array().items(readModel), readModel).label(label);

      if (!config.enableResponseValidation) {
        readModel = Joi.alternatives().try(readModel, Joi.any()).label(label);
      }

      var auth = false;

      if (config.authStrategy && model.routeOptions.createAuth !== false) {
        auth = {
          strategy: config.authStrategy
        };

        var scope = authHelper.generateScopeForEndpoint(model, 'create', Log);

        if (!_.isEmpty(scope)) {
          auth.scope = scope;
          if (config.logScopes) {
            Log.debug("Scope for POST/" + resourceAliasForRoute + ":", scope);
          }
        }
      }
      else {
        headersValidation = null;
      }

      var policies = [];

      if (model.routeOptions.policies) {
        policies = model.routeOptions.policies;
        policies = (policies.policies || []).concat(policies.createPolicies || []);
      }

      server.route({
        method: 'POST',
        path: '/' + resourceAliasForRoute,
        config: {
          handler: handler,
          auth: auth,
          cors: config.cors,
          description: 'Create one or more new ' + collectionName + 's',
          tags: ['api', collectionName],
          validate: {
            payload: createModel,
            headers: headersValidation
          },
          plugins: {
            'hapi-swagger': {
              responseMessages: [
                {code: 201, message: 'The resource was created successfully.'},
                {code: 400, message: 'The request was malformed.'},
                {
                  code: 401,
                  message: 'The authentication header was missing/malformed, or the token has expired.'
                },
                {code: 500, message: 'There was an unknown error.'},
                {code: 503, message: 'There was a problem with the database.'}
              ]
            },
            'policies': policies
          },
          response: {
            failAction: config.enableResponseFail ? 'error' : 'log',
            schema: readModel
          }
        }
      });
    },

    /**
     * Creates an endpoint for DELETE /RESOURCE/{_id}
     * @param server: A Hapi server.
     * @param model: A mongoose model.
     * @param options: Options object.
     * @param Log: A logging object.
     */
    generateDeleteOneEndpoint: function (server, model, options, Log) {
      validationHelper.validateModel(model, Log);

      var collectionName = model.collectionDisplayName || model.modelName;
      Log = Log.bind(chalk.yellow("DeleteOne"));
      if (config.logRoutes) {
        Log.note("Generating Delete One endpoint for " + collectionName);
      }

      options = options || {};

      var resourceAliasForRoute;

      if (model.routeOptions) {
        resourceAliasForRoute = model.routeOptions.alias || model.modelName;
      }
      else {
        resourceAliasForRoute = model.modelName;
      }

      var handler = HandlerHelper.generateDeleteHandler(model, options, Log);

      var payloadModel = null;
      if (config.enableSoftDelete) {
        payloadModel = Joi.object({ hardDelete: Joi.bool() }).allow(null);

        if (!config.enablePayloadValidation) {
          payloadModel = Joi.alternatives().try(payloadModel, Joi.any());
        }
      }

      var auth = false;

      if (config.authStrategy && model.routeOptions.deleteAuth !== false) {
        auth = {
          strategy: config.authStrategy
        };

        var scope = authHelper.generateScopeForEndpoint(model, 'delete', Log);

        if (!_.isEmpty(scope)) {
          auth.scope = scope;
          if (config.logScopes) {
            Log.debug("Scope for DELETE/" + resourceAliasForRoute + "/{_id}" + ":", scope);
          }
        }
      }
      else {
        headersValidation = null;
      }

      var policies = [];

      if (model.routeOptions.policies) {
        policies = model.routeOptions.policies;
        policies = (policies.policies || []).concat(policies.deletePolicies || []);
      }

      server.route({
        method: 'DELETE',
        path: '/' + resourceAliasForRoute + "/{_id}",
        config: {
          handler: handler,
          auth: auth,
          cors: config.cors,
          description: 'Delete a ' + collectionName,
          tags: ['api', collectionName],
          validate: {
            params: {
              _id: Joi.objectId().required()
            },
            payload: payloadModel,
            headers: headersValidation
          },
          plugins: {
            'hapi-swagger': {
              responseMessages: [
                {code: 200, message: 'The resource was deleted successfully.'},
                {code: 400, message: 'The request was malformed.'},
                {
                  code: 401,
                  message: 'The authentication header was missing/malformed, or the token has expired.'
                },
                {code: 404, message: 'There was no resource found with that ID.'},
                {code: 500, message: 'There was an unknown error.'},
                {code: 503, message: 'There was a problem with the database.'}
              ]
            },
            'policies': policies
          },
          response: {
            //TODO: add a response schema if needed
            // failAction: config.enableResponseFail ? 'error' : 'log',
            //schema: model.readModel ? model.readModel : Joi.object().unknown().optional()
          }
        }
      });
    },

    /**
     * Creates an endpoint for DELETE /RESOURCE/
     * @param server: A Hapi server.
     * @param model: A mongoose model.
     * @param options: Options object.
     * @param Log: A logging object.
     */
    //TODO: handle partial deletes (return list of ids that failed/were not found)
    generateDeleteManyEndpoint: function (server, model, options, Log) {
      validationHelper.validateModel(model, Log);

      var collectionName = model.collectionDisplayName || model.modelName;
      Log = Log.bind(chalk.yellow("DeleteMany"));
      if (config.logRoutes) {
        Log.note("Generating Delete Many endpoint for " + collectionName);
      }

      options = options || {};

      var resourceAliasForRoute;

      if (model.routeOptions) {
        resourceAliasForRoute = model.routeOptions.alias || model.modelName;
      }
      else {
        resourceAliasForRoute = model.modelName;
      }

      var handler = HandlerHelper.generateDeleteHandler(model, options, Log);

      var payloadModel = null;
      if (config.enableSoftDelete) {
        payloadModel = Joi.alternatives().try(Joi.array().items(Joi.object({ _id: Joi.objectId(), hardDelete: Joi.bool().default(false) })), Joi.array().items(Joi.objectId()));
      }
      else {
        payloadModel = Joi.array().items(Joi.objectId());
      }

      if (!config.enablePayloadValidation) {
        payloadModel = Joi.alternatives().try(payloadModel, Joi.any());
      }


      var auth = false;

      if (config.authStrategy && model.routeOptions.deleteAuth !== false) {
        auth = {
          strategy: config.authStrategy
        };

        var scope = authHelper.generateScopeForEndpoint(model, 'delete', Log);

        if (!_.isEmpty(scope)) {
          auth.scope = scope;
          if (config.logScopes) {
            Log.debug("Scope for DELETE/" + resourceAliasForRoute + ":", scope);
          }
        }
      }
      else {
        headersValidation = null;
      }

      var policies = [];

      if (model.routeOptions.policies) {
        policies = model.routeOptions.policies;
        policies = (policies.policies || []).concat(policies.deletePolicies || []);
      }

      server.route({
        method: 'DELETE',
        path: '/' + resourceAliasForRoute,
        config: {
          handler: handler,
          auth: auth,
          cors: config.cors,
          description: 'Delete multiple ' + collectionName + 's',
          tags: ['api', collectionName],
          validate: {
            payload: payloadModel,
            headers: headersValidation
          },
          plugins: {
            'hapi-swagger': {
              responseMessages: [
                {code: 200, message: 'The resource was deleted successfully.'},
                {code: 400, message: 'The request was malformed.'},
                {
                  code: 401,
                  message: 'The authentication header was missing/malformed, or the token has expired.'
                },
                {code: 404, message: 'There was no resource found with that ID.'},
                {code: 500, message: 'There was an unknown error.'},
                {code: 503, message: 'There was a problem with the database.'}
              ]
            },
            'policies': policies
          },
          response: {
            //TODO: add a response schema if needed
            // failAction: config.enableResponseFail ? 'error' : 'log',
            //schema: model.readModel ? model.readModel : Joi.object().unknown().optional()
          }
        }
      });
    },

    /**
     * Creates an endpoint for PUT /RESOURCE/{_id}
     * @param server: A Hapi server.
     * @param model: A mongoose model.
     * @param options: Options object.
     * @param Log: A logging object.
     */
    generateUpdateEndpoint: function (server, model, options, Log) {
      validationHelper.validateModel(model, Log);

      var collectionName = model.collectionDisplayName || model.modelName;
      Log = Log.bind(chalk.yellow("Update"));
      if (config.logRoutes) {
        Log.note("Generating Update endpoint for " + collectionName);
      }

      options = options || {};

      var resourceAliasForRoute;

      if (model.routeOptions) {
        resourceAliasForRoute = model.routeOptions.alias || model.modelName;
      }
      else {
        resourceAliasForRoute = model.modelName;
      }

      var handler = HandlerHelper.generateUpdateHandler(model, options, Log);

      var updateModel = joiMongooseHelper.generateJoiUpdateModel(model, Log);

      if (!config.enablePayloadValidation) {
        var label =  updateModel._flags.label;
        updateModel = Joi.alternatives().try(updateModel, Joi.any()).label(label);
      }

      var readModel = joiMongooseHelper.generateJoiReadModel(model, Log);

      if (!config.enableResponseValidation) {
        var label =  readModel._flags.label;
        readModel = Joi.alternatives().try(readModel, Joi.any()).label(label);
      }

      var auth = false;

      if (config.authStrategy && model.routeOptions.updateAuth !== false) {
        auth = {
          strategy: config.authStrategy
        };

        var scope = authHelper.generateScopeForEndpoint(model, 'update', Log);

        if (!_.isEmpty(scope)) {
          auth.scope = scope;
          if (config.logScopes) {
            Log.debug("Scope for PUT/" + resourceAliasForRoute + '/{_id}' + ":", scope);
          }
        }
      }
      else {
        headersValidation = null;
      }

      var policies = [];

      if (model.routeOptions.policies) {
        policies = model.routeOptions.policies;
        policies = (policies.policies || []).concat(policies.updatePolicies || []);
      }

      server.route({
        method: 'PUT',
        path: '/' + resourceAliasForRoute + '/{_id}',
        config: {
          handler: handler,
          auth: auth,
          cors: config.cors,
          description: 'Update a ' + collectionName,
          tags: ['api', collectionName],
          validate: {
            params: {
              _id: Joi.objectId().required()
            },
            payload: updateModel,
            headers: headersValidation
          },
          plugins: {
            'hapi-swagger': {
              responseMessages: [
                {code: 200, message: 'The resource was updated successfully.'},
                {code: 400, message: 'The request was malformed.'},
                {
                  code: 401,
                  message: 'The authentication header was missing/malformed, or the token has expired.'
                },
                {code: 404, message: 'There was no resource found with that ID.'},
                {code: 500, message: 'There was an unknown error.'},
                {code: 503, message: 'There was a problem with the database.'}
              ]
            },
            'policies': policies
          },
          response: {
            failAction: config.enableResponseFail ? 'error' : 'log',
            schema: readModel
          }
        }
      });
    },

    /**
     * Creates an endpoint for PUT /OWNER_RESOURCE/{ownerId}/CHILD_RESOURCE/{childId}
     * @param server: A Hapi server.
     * @param ownerModel: A mongoose model.
     * @param association: An object containing the association data/child mongoose model.
     * @param options: Options object.
     * @param Log: A logging object.
     */
    generateAssociationAddOneEndpoint: function (server, ownerModel, association, options, Log) {
      validationHelper.validateModel(ownerModel, Log);

      assert(ownerModel.routeOptions.associations, "model associations must exist");
      assert(association, "association input must exist");

      var associationName = association.include.as || association.include.model.modelName;
      var ownerModelName = ownerModel.collectionDisplayName || ownerModel.modelName;
      var childModel = association.include.model;

      var childModelName = childModel.collectionDisplayName || childModel.modelName;

      Log = Log.bind(chalk.yellow("AddOne"));
      if (config.logRoutes) {
        Log.note("Generating addOne association endpoint for " + ownerModelName + " -> " + associationName);
      }

      options = options || {};

      var ownerAlias = ownerModel.routeOptions.alias || ownerModel.modelName;
      var childAlias = association.alias || association.include.model.modelName;

      var handler = HandlerHelper.generateAssociationAddOneHandler(ownerModel, association, options, Log);

      var payloadValidation = null;

      //EXPL: A payload is only relevant if a through model is defined
      if (association.include.through) {
        payloadValidation = joiMongooseHelper.generateJoiCreateModel(association.include.through, Log);
        payloadValidation._inner.children = payloadValidation._inner.children.filter(function(key) {
          return key.key !== ownerModelName && key.key !== childModelName;
        });

        if (!config.enablePayloadValidation) {
          var label =  payloadValidation._flags.label;
          payloadValidation = Joi.alternatives().try(payloadValidation, Joi.any()).label(label);
        }
      }

      var auth = false;

      if (config.authStrategy && ownerModel.routeOptions.associateAuth !== false) {
        auth = {
          strategy: config.authStrategy
        };

        var scope = authHelper.generateScopeForEndpoint(ownerModel, 'associate', Log);
        var addScope = 'add' + ownerModelName[0].toUpperCase() + ownerModelName.slice(1) + associationName[0].toUpperCase() + associationName.slice(1) + 'Scope';
        scope = scope.concat(authHelper.generateScopeForEndpoint(ownerModel, addScope, Log));

        if (!_.isEmpty(scope)) {
          auth.scope = scope;
          if (config.logScopes) {
            Log.debug("Scope for PUT/" + ownerAlias + '/{ownerId}/' + childAlias + "/{childId}" + ":", scope);
          }
        }
      }
      else {
        headersValidation = null;
      }

      var policies = [];

      if (ownerModelName.routeOptions.policies) {
        policies = model.routeOptions.policies;
        policies = (policies.policies || []).concat(policies.associatePolicies || []);
      }

      server.route({
        method: 'PUT',
        path: '/' + ownerAlias + '/{ownerId}/' + childAlias + "/{childId}",
        config: {
          handler: handler,
          auth: auth,
          cors: config.cors,
          description: 'Add a single ' + childModelName + ' to a ' + ownerModelName + '\'s list of ' + associationName,
          tags: ['api', associationName, ownerModelName],
          validate: {
            params: {
              ownerId: Joi.objectId().required(),
              childId: Joi.objectId().required()
            },
            payload: payloadValidation,
            headers: headersValidation
          },
          plugins: {
            'hapi-swagger': {
              responseMessages: [
                {code: 204, message: 'The association was added successfully.'},
                {code: 400, message: 'The request was malformed.'},
                {
                  code: 401,
                  message: 'The authentication header was missing/malformed, or the token has expired.'
                },
                {code: 404, message: 'There was no resource found with that ID.'},
                {code: 500, message: 'There was an unknown error.'},
                {code: 503, message: 'There was a problem with the database.'}
              ]
            },
            'policies': policies
          },
          response: {

            // failAction: config.enableResponseFail ? 'error' : 'log',
          }//TODO: verify what response schema is needed here
        }
      });
    },

    /**
     * Creates an endpoint for DELETE /OWNER_RESOURCE/{ownerId}/CHILD_RESOURCE/{childId}
     * @param server: A Hapi server.
     * @param ownerModel: A mongoose model.
     * @param association: An object containing the association data/child mongoose model.
     * @param options: Options object.
     * @param Log: A logging object.
     */
    generateAssociationRemoveOneEndpoint: function (server, ownerModel, association, options, Log) {
      validationHelper.validateModel(ownerModel, Log);

      assert(ownerModel.routeOptions.associations, "model associations must exist");
      assert(association, "association input must exist");

      var associationName = association.include.as || association.include.model.modelName;
      var ownerModelName = ownerModel.collectionDisplayName || ownerModel.modelName;
      var childModel = association.include.model;

      var childModelName = childModel.collectionDisplayName || childModel.modelName;

      Log = Log.bind(chalk.yellow("RemoveOne"));
      if (config.logRoutes) {
        Log.note("Generating removeOne association endpoint for " + ownerModelName + " -> " + associationName);
      }

      options = options || {};

      var ownerAlias = ownerModel.routeOptions.alias || ownerModel.modelName;
      var childAlias = association.alias || association.include.model.modelName;

      var handler = HandlerHelper.generateAssociationRemoveOneHandler(ownerModel, association, options, Log);

      var auth = false;

      if (config.authStrategy && ownerModel.routeOptions.associateAuth !== false) {
        auth = {
          strategy: config.authStrategy
        };

        var scope = authHelper.generateScopeForEndpoint(ownerModel, 'associate', Log);
        var removeScope = 'remove' + ownerModelName[0].toUpperCase() + ownerModelName.slice(1) + associationName[0].toUpperCase() + associationName.slice(1) + 'Scope';
        scope = scope.concat(authHelper.generateScopeForEndpoint(ownerModel, removeScope, Log));

        if (!_.isEmpty(scope)) {
          auth.scope = scope;
          if (config.logScopes) {
            Log.debug("Scope for DELETE/" + ownerAlias + '/{ownerId}/' + childAlias + "/{childId}" + ":", scope);
          }
        }
      }
      else {
        headersValidation = null;
      }

      var policies = [];

      if (ownerModelName.routeOptions.policies) {
        policies = model.routeOptions.policies;
        policies = (policies.policies || []).concat(policies.associatePolicies || []);
      }

      server.route({
        method: 'DELETE',
        path: '/' + ownerAlias + '/{ownerId}/' + childAlias + "/{childId}",
        config: {
          handler: handler,
          auth: auth,
          cors: config.cors,
          description: 'Remove a single ' + childModelName + ' from a ' + ownerModelName + '\'s list of ' + associationName,
          tags: ['api', associationName, ownerModelName],
          validate: {
            params: {
              ownerId: Joi.objectId().required(),
              childId: Joi.objectId().required()
            },
            headers: headersValidation
          },
          plugins: {
            'hapi-swagger': {
              responseMessages: [
                {code: 204, message: 'The association was deleted successfully.'},
                {code: 400, message: 'The request was malformed.'},
                {code: 401, message: 'The authentication header was missing/malformed, or the token has expired.'},
                {code: 404, message: 'There was no resource found with that ID.'},
                {code: 500, message: 'There was an unknown error.'},
                {code: 503, message: 'There was a problem with the database.'}
              ]
            },
            'policies': policies
          },
          response: {
            // failAction: config.enableResponseFail ? 'error' : 'log',
          }
        }
      });
    },

    /**
     * Creates an endpoint for POST /OWNER_RESOURCE/{ownerId}/CHILD_RESOURCE
     * @param server: A Hapi server.
     * @param ownerModel: A mongoose model.
     * @param association: An object containing the association data/child mongoose model.
     * @param options: Options object.
     * @param Log: A logging object.
     */
    generateAssociationAddManyEndpoint: function (server, ownerModel, association, options, Log) {
      validationHelper.validateModel(ownerModel, Log);

      assert(ownerModel.routeOptions.associations, "model associations must exist");
      assert(association, "association input must exist");

      var associationName = association.include.as || association.include.model.modelName;
      var ownerModelName = ownerModel.collectionDisplayName || ownerModel.modelName;
      var childModel = association.include.model;

      var childModelName = childModel.collectionDisplayName || childModel.modelName;

      Log = Log.bind(chalk.yellow("AddMany"));
      if (config.logRoutes) {
        Log.note("Generating addMany association endpoint for " + ownerModelName + " -> " + associationName);
      }

      options = options || {};

      var ownerAlias = ownerModel.routeOptions.alias || ownerModel.modelName;
      var childAlias = association.alias || association.include.model.modelName;

      var handler = HandlerHelper.generateAssociationAddManyHandler(ownerModel, association, options, Log);

      var payloadValidation;
      var label = "";

      if (association.include && association.include.through) {
        payloadValidation = joiMongooseHelper.generateJoiCreateModel(association.include.through, Log);
        payloadValidation._inner.children = payloadValidation._inner.children.filter(function(key) {
          return key.key !== ownerModelName && key.key !== childModelName;
        });
        label =  payloadValidation._flags.label + "_many";
        payloadValidation = payloadValidation.keys({
          childId: Joi.objectId().description("the " + childModelName + "'s _id")
        }).label(label);
        payloadValidation = Joi.array().items(payloadValidation).required();
      } 
      else {
        payloadValidation = Joi.array().items(Joi.objectId()).required();
      }

      if (!config.enablePayloadValidation) {
        label =  payloadValidation._flags.label;
        payloadValidation = Joi.alternatives().try(payloadValidation, Joi.any()).label(label || "blank");
      }

      var auth = false;

      if (config.authStrategy && ownerModel.routeOptions.associateAuth !== false) {
        auth = {
          strategy: config.authStrategy
        };

        var scope = authHelper.generateScopeForEndpoint(ownerModel, 'associate', Log);
        var addScope = 'add' + ownerModelName[0].toUpperCase() + ownerModelName.slice(1) + associationName[0].toUpperCase() + associationName.slice(1) + 'Scope';
        scope = scope.concat(authHelper.generateScopeForEndpoint(ownerModel, addScope, Log));

        if (!_.isEmpty(scope)) {
          auth.scope = scope;
          if (config.logScopes) {
            Log.debug("Scope for POST/" + ownerAlias + '/{ownerId}/' + childAlias + ":", scope);
          }
        }
      }
      else {
        headersValidation = null;
      }

      var policies = [];

      if (ownerModelName.routeOptions.policies) {
        policies = model.routeOptions.policies;
        policies = (policies.policies || []).concat(policies.associatePolicies || []);
      }

      server.route({
        method: 'POST',
        path: '/' + ownerAlias + '/{ownerId}/' + childAlias,
        config: {
          handler: handler,
          auth: auth,
          cors: config.cors,
          description: 'Add multiple ' + childModelName + 's to a ' + ownerModelName + '\'s list of ' + associationName,
          tags: ['api', associationName, ownerModelName],
          validate: {
            params: {
              ownerId: Joi.objectId().required()
            },
            payload: payloadValidation,
            headers: headersValidation
          },
          plugins: {
            'hapi-swagger': {
              responseMessages: [
                {code: 204, message: 'The association was set successfully.'},
                {code: 400, message: 'The request was malformed.'},
                {code: 401, message: 'The authentication header was missing/malformed, or the token has expired.'},
                {code: 404, message: 'There was no resource found with that ID.'},
                {code: 500, message: 'There was an unknown error.'},
                {code: 503, message: 'There was a problem with the database.'}
              ]
            },
            'policies': policies
          },
          response: {
            // failAction: config.enableResponseFail ? 'error' : 'log',
          }
        }
      })
    },

    /**
     * Creates an endpoint for DELETE /OWNER_RESOURCE/{ownerId}/CHILD_RESOURCE
     * @param server: A Hapi server.
     * @param ownerModel: A mongoose model.
     * @param association: An object containing the association data/child mongoose model.
     * @param options: Options object.
     * @param Log: A logging object.
     */
    generateAssociationRemoveManyEndpoint: function (server, ownerModel, association, options, Log) {
      validationHelper.validateModel(ownerModel, Log);

      assert(ownerModel.routeOptions.associations, "model associations must exist");
      assert(association, "association input must exist");

      var associationName = association.include.as || association.include.model.modelName;
      var ownerModelName = ownerModel.collectionDisplayName || ownerModel.modelName;
      var childModel = association.include.model;

      var childModelName = childModel.collectionDisplayName || childModel.modelName;

      Log = Log.bind(chalk.yellow("RemoveMany"));
      if (config.logRoutes) {
        Log.note("Generating removeMany association endpoint for " + ownerModelName + " -> " + associationName);
      }

      options = options || {};

      var ownerAlias = ownerModel.routeOptions.alias || ownerModel.modelName;
      var childAlias = association.alias || association.include.model.modelName;

      var handler = HandlerHelper.generateAssociationRemoveManyHandler(ownerModel, association, options, Log);

      var payloadValidation = Joi.array().items(Joi.objectId()).required();

      if (!config.enablePayloadValidation) {
        payloadValidation = Joi.alternatives().try(payloadValidation, Joi.any());
      }

      var auth = false;

      if (config.authStrategy && ownerModel.routeOptions.associateAuth !== false) {
        auth = {
          strategy: config.authStrategy
        };

        var scope = authHelper.generateScopeForEndpoint(ownerModel, 'associate', Log);
        var removeScope = 'remove' + ownerModelName[0].toUpperCase() + ownerModelName.slice(1) + associationName[0].toUpperCase() + associationName.slice(1) + 'Scope';
        scope = scope.concat(authHelper.generateScopeForEndpoint(ownerModel, removeScope, Log));

        if (!_.isEmpty(scope)) {
          auth.scope = scope;
          if (config.logScopes) {
            Log.debug("Scope for DELETE/" + ownerAlias + '/{ownerId}/' + childAlias + ":", scope);
          }
        }
      }
      else {
        headersValidation = null;
      }

      var policies = [];

      if (ownerModelName.routeOptions.policies) {
        policies = model.routeOptions.policies;
        policies = (policies.policies || []).concat(policies.associatePolicies || []);
      }

      server.route({
        method: 'DELETE',
        path: '/' + ownerAlias + '/{ownerId}/' + childAlias,
        config: {
          handler: handler,
          auth: auth,
          cors: config.cors,
          description: 'Remove multiple ' + childModelName + 's from a ' + ownerModelName + '\'s list of ' + associationName,
          tags: ['api', associationName, ownerModelName],
          validate: {
            params: {
              ownerId: Joi.objectId().required()
            },
            payload: payloadValidation,
            headers: headersValidation
          },
          plugins: {
            'hapi-swagger': {
              responseMessages: [
                {code: 204, message: 'The association was set successfully.'},
                {code: 400, message: 'The request was malformed.'},
                {code: 401, message: 'The authentication header was missing/malformed, or the token has expired.'},
                {code: 404, message: 'There was no resource found with that ID.'},
                {code: 500, message: 'There was an unknown error.'},
                {code: 503, message: 'There was a problem with the database.'}
              ]
            },
            'policies': policies
          },
          response: {
            // failAction: config.enableResponseFail ? 'error' : 'log',
          }
        }
      })
    },

    /**
     * Creates an endpoint for GET /OWNER_RESOURCE/{ownerId}/CHILD_RESOURCE
     * @param server: A Hapi server.
     * @param ownerModel: A mongoose model.
     * @param association: An object containing the association data/child mongoose model.
     * @param options: Options object.
     * @param Log: A logging object.
     */
    generateAssociationGetAllEndpoint: function (server, ownerModel, association, options, Log) {
      validationHelper.validateModel(ownerModel, Log);

      assert(ownerModel.routeOptions.associations, "model associations must exist");
      assert(association, "association input must exist");

      var associationName = association.include.as || association.include.model.modelName;
      var ownerModelName = ownerModel.collectionDisplayName || ownerModel.modelName;
      
      Log = Log.bind(chalk.yellow("GetAll"));
      if (config.logRoutes) {
        Log.note("Generating list association endpoint for " + ownerModelName + " -> " + associationName);
      }
      
      options = options || {};

      var ownerAlias = ownerModel.routeOptions.alias || ownerModel.modelName;
      var childAlias = association.alias || association.include.model.modelName;

      var childModel = association.include.model;


      var handler = HandlerHelper.generateAssociationGetAllHandler(ownerModel, association, options, Log);

      var queryModel = joiMongooseHelper.generateJoiListQueryModel(childModel, Log);

      var readModel = joiMongooseHelper.generateJoiReadModel(childModel, Log);

      if (association.linkingModel) {
        var associationModel = {};
        associationModel[association.linkingModel] = joiMongooseHelper.generateJoiReadModel(association.include.through, Log);
        readModel = readModel.keys(associationModel);
      }

      readModel = readModel.label(ownerModelName + "_" + associationName + "ReadModel");

      if (!config.enableResponseValidation) {
        var label =  readModel._flags.label;
        readModel = Joi.alternatives().try(readModel, Joi.any()).label(label);
      }

      var auth = false;

      if (config.authStrategy && ownerModel.routeOptions.readAuth !== false) {
        auth = {
          strategy: config.authStrategy
        };

        var scope = authHelper.generateScopeForEndpoint(ownerModel, 'read', Log);
        var getScope = 'get' + ownerModelName[0].toUpperCase() + ownerModelName.slice(1) + associationName[0].toUpperCase() + associationName.slice(1) + 'Scope';
        scope = scope.concat(authHelper.generateScopeForEndpoint(ownerModel, getScope, Log));

        if (!_.isEmpty(scope)) {
          auth.scope = scope;
          if (config.logScopes) {
            Log.debug("Scope for GET/" + ownerAlias + '/{ownerId}/' + childAlias + ":", scope);
          }
        }
      }
      else {
        headersValidation = null;
      }

      var policies = [];

      if (ownerModelName.routeOptions.policies) {
        policies = model.routeOptions.policies;
        policies = (policies.policies || []).concat(policies.readPolicies || []);
      }

      server.route({
        method: 'GET',
        path: '/' + ownerAlias + '/{ownerId}/' + childAlias,
        config: {
          handler: handler,
          auth: auth,
          cors: config.cors,
          description: 'Get all of the ' + associationName + ' for a ' + ownerModelName,
          tags: ['api', associationName, ownerModelName],
          validate: {
            query: queryModel,
            params: {
              ownerId: Joi.objectId().required()
            },
            headers: headersValidation
          },
          plugins: {
            'hapi-swagger': {
              responseMessages: [
                {code: 200, message: 'The association was set successfully.'},
                {code: 400, message: 'The request was malformed.'},
                {code: 401, message: 'The authentication header was missing/malformed, or the token has expired.'},
                {code: 404, message: 'There was no resource found with that ID.'},
                {code: 500, message: 'There was an unknown error.'},
                {code: 503, message: 'There was a problem with the database.'}
              ]
            },
            'policies': policies
          },
          response: {
<<<<<<< HEAD
            schema: config.enableResponseValidation ? Joi.alternatives().try(Joi.object({ docs: Joi.array().items(readModel), pages: Joi.any(), items: Joi.any() }), Joi.number()) :
                Joi.alternatives().try(Joi.object({ docs: Joi.array().items(Joi.any()), pages: Joi.any(), items: Joi.any() }), Joi.number() )
=======
            failAction: config.enableResponseFail ? 'error' : 'log',
            schema: Joi.alternatives().try(
                Joi.object({ docs: Joi.array().items(readModel).label(ownerModelName + "_" + associationName + "ArrayModel"), pages: Joi.any(), items: Joi.any() }),
                Joi.number()).label(ownerModelName + "_" + associationName + "ListModel")
>>>>>>> 01e268ac
          }
        }
      });
    }
  }
};<|MERGE_RESOLUTION|>--- conflicted
+++ resolved
@@ -195,15 +195,10 @@
             'policies': policies
           },
           response: {
-<<<<<<< HEAD
-            schema: config.enableResponseValidation ? Joi.alternatives().try(Joi.object({ docs: Joi.array().items(readModel), pages: Joi.any(), items: Joi.any() }), Joi.number()) :
-                Joi.alternatives().try(Joi.object({ docs: Joi.array().items(Joi.any()), pages: Joi.any(), items: Joi.any() }), Joi.number() )
-=======
             failAction: config.enableResponseFail ? 'error' : 'log',
             schema: Joi.alternatives().try(
                 Joi.object({ docs: Joi.array().items(readModel).label(collectionName + "ArrayModel"), pages: Joi.any(),
                   items: Joi.any() }), Joi.number()).label(collectionName + "ListModel")
->>>>>>> 01e268ac
           }
         }
       });
@@ -1293,15 +1288,10 @@
             'policies': policies
           },
           response: {
-<<<<<<< HEAD
-            schema: config.enableResponseValidation ? Joi.alternatives().try(Joi.object({ docs: Joi.array().items(readModel), pages: Joi.any(), items: Joi.any() }), Joi.number()) :
-                Joi.alternatives().try(Joi.object({ docs: Joi.array().items(Joi.any()), pages: Joi.any(), items: Joi.any() }), Joi.number() )
-=======
             failAction: config.enableResponseFail ? 'error' : 'log',
             schema: Joi.alternatives().try(
                 Joi.object({ docs: Joi.array().items(readModel).label(ownerModelName + "_" + associationName + "ArrayModel"), pages: Joi.any(), items: Joi.any() }),
                 Joi.number()).label(ownerModelName + "_" + associationName + "ListModel")
->>>>>>> 01e268ac
           }
         }
       });
